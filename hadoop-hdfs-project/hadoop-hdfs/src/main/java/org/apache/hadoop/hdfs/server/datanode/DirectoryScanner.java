--- conflicted
+++ resolved
@@ -190,14 +190,11 @@
 
     private final FsVolumeSpi volume;
 
-<<<<<<< HEAD
-=======
     /**
      * Get the file's length in async block scan
      */
     private final long blockFileLength;
 
->>>>>>> 6266273c
     private final static Pattern CONDENSED_PATH_REGEX =
         Pattern.compile("(?<!^)(\\\\|/){2,}");
     
@@ -230,13 +227,6 @@
         return fullPath.substring(prefix.length());
       }
       throw new RuntimeException(prefix + " is not a prefix of " + fullPath);
-<<<<<<< HEAD
-    }
-
-    ScanInfo(long blockId) {
-      this(blockId, null, null, null);
-=======
->>>>>>> 6266273c
     }
 
     ScanInfo(long blockId, File blockFile, File metaFile, FsVolumeSpi vol) {
@@ -245,10 +235,7 @@
         getCondensedPath(vol.getBasePath());
       this.blockSuffix = blockFile == null ? null :
         getSuffix(blockFile, condensedVolPath);
-<<<<<<< HEAD
-=======
       this.blockFileLength = (blockFile != null) ? blockFile.length() : 0; 
->>>>>>> 6266273c
       if (metaFile == null) {
         this.metaSuffix = null;
       } else if (blockFile == null) {
@@ -265,13 +252,10 @@
         new File(volume.getBasePath(), blockSuffix);
     }
 
-<<<<<<< HEAD
-=======
     long getBlockFileLength() {
       return blockFileLength;
     }
 
->>>>>>> 6266273c
     File getMetaFile() {
       if (metaSuffix == null) {
         return null;
