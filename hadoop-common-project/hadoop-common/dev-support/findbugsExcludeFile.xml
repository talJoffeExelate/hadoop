<!--
   Licensed to the Apache Software Foundation (ASF) under one or more
   contributor license agreements.  See the NOTICE file distributed with
   this work for additional information regarding copyright ownership.
   The ASF licenses this file to You under the Apache License, Version 2.0
   (the "License"); you may not use this file except in compliance with
   the License.  You may obtain a copy of the License at

       http://www.apache.org/licenses/LICENSE-2.0

   Unless required by applicable law or agreed to in writing, software
   distributed under the License is distributed on an "AS IS" BASIS,
   WITHOUT WARRANTIES OR CONDITIONS OF ANY KIND, either express or implied.
   See the License for the specific language governing permissions and
   limitations under the License.
-->
<FindBugsFilter>
     <Match>
       <Package name="org.apache.hadoop.record.compiler.generated" />
     </Match>
     <Match>
       <Package name="org.apache.hadoop.security.proto" />
     </Match>
     <Match>
       <Package name="org.apache.hadoop.tools.proto" />
     </Match>
     <Match>
       <Bug pattern="EI_EXPOSE_REP" />
     </Match>
     <Match>
       <Bug pattern="EI_EXPOSE_REP2" />
     </Match>
     <Match>
       <Bug pattern="SE_COMPARATOR_SHOULD_BE_SERIALIZABLE" />
     </Match>
     <Match>
       <Class name="~.*_jsp" />
       <Bug pattern="DLS_DEAD_LOCAL_STORE" />
     </Match>
     <Match>
       <Field name="_jspx_dependants" />
       <Bug pattern="UWF_UNWRITTEN_FIELD" />
     </Match>
     <!-- 
       Inconsistent synchronization for Client.Connection.out is
       is intentional to make a connection to be closed instantly. 
     --> 
     <Match>
       <Class name="org.apache.hadoop.ipc.Client$Connection" />
       <Field name="out" />
       <Bug pattern="IS2_INCONSISTENT_SYNC" />
     </Match>
     <!-- 
       Further SaslException should be ignored during cleanup and
       original exception should be re-thrown.
     --> 
     <Match>
       <Class name="org.apache.hadoop.security.SaslRpcClient" />
       <Bug pattern="DE_MIGHT_IGNORE" />
     </Match>
     <!-- 
       Ignore Cross Scripting Vulnerabilities
     -->
     <Match>
       <Package name="~org.apache.hadoop.mapred.*" />
       <Bug code="XSS" />
     </Match>
     <Match>
       <Class name="org.apache.hadoop.mapred.taskdetails_jsp" />
       <Bug code="HRS" />
     </Match>
     <!--
       Ignore warnings where child class has the same name as
       super class. Classes based on Old API shadow names from
       new API. Should go off after HADOOP-1.0
     -->
     <Match>
       <Class name="~org.apache.hadoop.mapred.*" />
       <Bug pattern="NM_SAME_SIMPLE_NAME_AS_SUPERCLASS" />
     </Match>
     <!--
       Ignore warnings for usage of System.exit. This is
       required and have been well thought out
     -->
     <Match>
       <Class name="org.apache.hadoop.mapred.Child$2" />
       <Method name="run" />
       <Bug pattern="DM_EXIT" />
     </Match>
     <Match>
       <Class name="org.apache.hadoop.mapred.JobTracker" />
       <Method name="addHostToNodeMapping" />
       <Bug pattern="DM_EXIT" />
     </Match>
     <Match>
       <Class name="org.apache.hadoop.mapred.Task" />
       <Or>
       <Method name="done" />
       <Method name="commit" />
       <Method name="statusUpdate" />
       </Or>
       <Bug pattern="DM_EXIT" />
     </Match>
     <Match>
       <Class name="org.apache.hadoop.mapred.Task$TaskReporter" />
       <Method name="run" />
       <Bug pattern="DM_EXIT" />
     </Match>
     <Match>
       <Class name="org.apache.hadoop.util.ProgramDriver" />
       <Method name="driver" />
       <Bug pattern="DM_EXIT" />
     </Match>
     <!--
       We need to cast objects between old and new api objects
     -->
     <Match>
       <Class name="org.apache.hadoop.mapred.OutputCommitter" />
       <Bug pattern="BC_UNCONFIRMED_CAST" />
     </Match>
     <!--
       We intentionally do the get name from the inner class
     -->
     <Match>
       <Class name="org.apache.hadoop.mapred.TaskTracker$MapEventsFetcherThread" />
       <Method name="run" />
       <Bug pattern="IA_AMBIGUOUS_INVOCATION_OF_INHERITED_OR_OUTER_METHOD" />
     </Match>
     <Match>
       <Class name="org.apache.hadoop.mapred.FileOutputCommitter" />
       <Bug pattern="NM_WRONG_PACKAGE_INTENTIONAL" />
     </Match>
     <!--
       Ignoring this warning as resolving this would need a non-trivial change in code 
     -->
     <Match>
       <Class name="org.apache.hadoop.mapred.lib.aggregate.ValueAggregatorBaseDescriptor" />
       <Method name="configure" />
       <Field name="maxNumItems" />
       <Bug pattern="ST_WRITE_TO_STATIC_FROM_INSTANCE_METHOD" />
     </Match>
     <!--
       Comes from org.apache.jasper.runtime.ResourceInjector. Cannot do much.
     -->
     <Match>
       <Class name="org.apache.hadoop.mapred.jobqueue_005fdetails_jsp" />
       <Field name="_jspx_resourceInjector" />
       <Bug pattern="SE_BAD_FIELD" />
     </Match>
     <!--
       Storing textInputFormat and then passing it as a parameter. Safe to ignore.
     -->
     <Match>
       <Class name="org.apache.hadoop.mapred.lib.aggregate.ValueAggregatorJob" />
       <Method name="createValueAggregatorJob" />
       <Bug pattern="DLS_DEAD_STORE_OF_CLASS_LITERAL" />
     </Match>
     <!--
       Can remove this after the upgrade to findbugs1.3.8
     -->
     <Match>
       <Class name="org.apache.hadoop.mapred.lib.db.DBInputFormat" />
       <Method name="getSplits" />
       <Bug pattern="DLS_DEAD_LOCAL_STORE" />
     </Match>
    <!--
      This is a spurious warning. Just ignore
    -->
     <Match>
       <Class name="org.apache.hadoop.mapred.MapTask$MapOutputBuffer" />
       <Field name="kvindex" />
       <Bug pattern="IS2_INCONSISTENT_SYNC" />
     </Match>

     <!-- 
        core changes 
     -->
     <Match>
       <Class name="~org.apache.hadoop.*" />
       <Bug code="MS" />
     </Match>

     <Match>
       <Class name="org.apache.hadoop.fs.FileSystem" />
       <Method name="checkPath" />
       <Bug pattern="ES_COMPARING_STRINGS_WITH_EQ" />
     </Match>

     <Match>
       <Class name="org.apache.hadoop.io.Closeable" />
       <Bug pattern="NM_SAME_SIMPLE_NAME_AS_INTERFACE" />
     </Match>

     <Match>
       <Class name="org.apache.hadoop.security.AccessControlException" />
       <Bug pattern="NM_SAME_SIMPLE_NAME_AS_SUPERCLASS" />
     </Match>

     <Match>
       <Class name="org.apache.hadoop.record.meta.Utils" />
       <Method name="skip" />
       <Bug pattern="BC_UNCONFIRMED_CAST" />
     </Match>

     <!--
        The compareTo method is actually a dummy method that just
        throws excpetions. So, no need to override equals. Ignore
     -->
     <Match>
       <Class name="org.apache.hadoop.record.meta.RecordTypeInfo" />
       <Bug pattern="EQ_COMPARETO_USE_OBJECT_EQUALS" />
     </Match>

     <Match>
       <Class name="org.apache.hadoop.util.ProcfsBasedProcessTree" />
       <Bug pattern="DMI_HARDCODED_ABSOLUTE_FILENAME" />
     </Match>

     <!--
       Streaming, Examples
     -->
     <Match>
       <Class name="org.apache.hadoop.streaming.StreamUtil$TaskId" />
       <Bug pattern="URF_UNREAD_FIELD" />
     </Match>

     <Match>
       <Class name="org.apache.hadoop.examples.DBCountPageView" />
       <Method name="verify" />
       <Bug pattern="OBL_UNSATISFIED_OBLIGATION" />
     </Match>

     <Match>
       <Class name="org.apache.hadoop.examples.ContextFactory" />
       <Method name="setAttributes" />
       <Bug pattern="OBL_UNSATISFIED_OBLIGATION" />
     </Match>

     <!--
       TFile
     -->
      <Match>
       <Class name="org.apache.hadoop.io.file.tfile.Chunk$ChunkDecoder" />
       <Method name="close" />
       <Bug pattern="SR_NOT_CHECKED" />
      </Match>
    <!--
      The purpose of skip() is to drain remaining bytes of the chunk-encoded
	  stream (one chunk at a time). The termination condition is checked by
	  checkEOF().
    -->
     <Match>
       <Class name="org.apache.hadoop.io.file.tfile.Utils" />
       <Method name="writeVLong" />
       <Bug pattern="SF_SWITCH_FALLTHROUGH" />
     </Match>
    <!--
	  The switch condition fall through is intentional and for performance
	  purposes.
    -->

    <Match>
      <Class name="org.apache.hadoop.log.EventCounter"/>
      <!-- backward compatibility -->
      <Bug pattern="NM_SAME_SIMPLE_NAME_AS_SUPERCLASS"/>
    </Match>
    <Match>
      <Class name="org.apache.hadoop.metrics.jvm.EventCounter"/>
      <!-- backward compatibility -->
      <Bug pattern="NM_SAME_SIMPLE_NAME_AS_SUPERCLASS"/>
    </Match>
    <Match>
      <!-- protobuf generated code -->
      <Class name="~org\.apache\.hadoop\.ipc\.protobuf\.ProtobufRpcEngineProtos.*"/>
    </Match>
    <Match>
      <!-- protobuf generated code -->
      <Class name="~org\.apache\.hadoop\.ipc\.protobuf\.ProtocolInfoProtos.*"/>
    </Match>
    <Match>
      <!-- protobuf generated code -->
      <Class name="~org\.apache\.hadoop\.ipc\.protobuf\.IpcConnectionContextProtos.*"/>
    </Match>
        <Match>
      <!-- protobuf generated code -->
      <Class name="~org\.apache\.hadoop\.ipc\.protobuf\.RpcHeaderProtos.*"/>
    </Match>
    <Match>
      <!-- protobuf generated code -->
      <Class name="~org\.apache\.hadoop\.ha\.proto\.HAServiceProtocolProtos.*"/>
    </Match>
    <Match>
      <!-- protobuf generated code -->
      <Class name="~org\.apache\.hadoop\.ha\.proto\.ZKFCProtocolProtos.*"/>
    </Match>
    <Match>
      <!-- protobuf generated code -->
      <Class name="~org\.apache\.hadoop\.security\.proto\.SecurityProtos.*"/>
    </Match>
    <Match>
      <!-- protobuf generated code -->
      <Class name="~org\.apache\.hadoop\.ipc\.protobuf\.TestProtos.*"/>
    </Match>

    <!--
       Manually checked, misses child thread manually syncing on parent's intrinsic lock.
    -->
     <Match>
       <Class name="org.apache.hadoop.metrics2.lib.MutableQuantiles" />
       <Field name="previousSnapshot" />
       <Bug pattern="IS2_INCONSISTENT_SYNC" />
     </Match>
     <!--
       The method uses a generic type T that extends two other types
       T1 and T2. Findbugs complains of a cast from T1 to T2.
     -->
     <Match>
       <Class name="org.apache.hadoop.fs.DelegationTokenRenewer" />
       <Method name="removeRenewAction" />
       <Bug pattern="BC_UNCONFIRMED_CAST" />
     </Match>
     
     <!-- Inconsistent synchronization flagged by findbugs is not valid. -->
     <Match>
       <Class name="org.apache.hadoop.ipc.Client$Connection" />
       <Field name="in" />
       <Bug pattern="IS2_INCONSISTENT_SYNC" />
     </Match>
     <!-- 
       The switch condition for INITIATE is expected to fallthru to RESPONSE
       to process initial sasl response token included in the INITIATE
     -->
     <Match>
       <Class name="org.apache.hadoop.ipc.Server$Connection" />
       <Method name="processSaslMessage" />
       <Bug pattern="SF_SWITCH_FALLTHROUGH" />
     </Match>

     <!-- Synchronization performed on util.concurrent instance. -->
     <Match>
       <Class name="org.apache.hadoop.service.AbstractService" />
       <Method name="stop" />
       <Bug code="JLM" />
     </Match>

     <Match>
       <Class name="org.apache.hadoop.service.AbstractService" />
       <Method name="waitForServiceToStop" />
       <Bug code="JLM" />
     </Match>
<<<<<<< HEAD
 </FindBugsFilter>
=======

  <!--
  OpenStack Swift FS module -closes streams in a different method
  from where they are opened.
  -->
    <Match>
      <Class name="org.apache.hadoop.fs.swift.snative.SwiftNativeOutputStream"/>
      <Method name="uploadFileAttempt"/>
      <Bug pattern="OBL_UNSATISFIED_OBLIGATION"/>
    </Match>
    <Match>
      <Class name="org.apache.hadoop.fs.swift.snative.SwiftNativeOutputStream"/>
      <Method name="uploadFilePartAttempt"/>
      <Bug pattern="OBL_UNSATISFIED_OBLIGATION"/>
    </Match>

</FindBugsFilter>
>>>>>>> 6266273c
<|MERGE_RESOLUTION|>--- conflicted
+++ resolved
@@ -348,9 +348,6 @@
        <Method name="waitForServiceToStop" />
        <Bug code="JLM" />
      </Match>
-<<<<<<< HEAD
- </FindBugsFilter>
-=======
 
   <!--
   OpenStack Swift FS module -closes streams in a different method
@@ -367,5 +364,4 @@
       <Bug pattern="OBL_UNSATISFIED_OBLIGATION"/>
     </Match>
 
-</FindBugsFilter>
->>>>>>> 6266273c
+</FindBugsFilter>