--- conflicted
+++ resolved
@@ -19,10 +19,7 @@
 package org.apache.hadoop.yarn.api.protocolrecords;
 
 import java.nio.ByteBuffer;
-<<<<<<< HEAD
-=======
 import java.util.List;
->>>>>>> 6266273c
 import java.util.Map;
 
 import org.apache.hadoop.classification.InterfaceAudience.Private;
@@ -52,30 +49,20 @@
 @Public
 @Stable
 public abstract class RegisterApplicationMasterResponse {
-<<<<<<< HEAD
-=======
 
->>>>>>> 6266273c
   @Private
   @Unstable
   public static RegisterApplicationMasterResponse newInstance(
       Resource minCapability, Resource maxCapability,
-<<<<<<< HEAD
-      Map<ApplicationAccessType, String> acls, ByteBuffer key) {
-=======
       Map<ApplicationAccessType, String> acls, ByteBuffer key,
       List<Container> containersFromPreviousAttempt, String queue) {
->>>>>>> 6266273c
     RegisterApplicationMasterResponse response =
         Records.newRecord(RegisterApplicationMasterResponse.class);
     response.setMaximumResourceCapability(maxCapability);
     response.setApplicationACLs(acls);
     response.setClientToAMTokenMasterKey(key);
-<<<<<<< HEAD
-=======
     response.setContainersFromPreviousAttempt(containersFromPreviousAttempt);
     response.setQueue(queue);
->>>>>>> 6266273c
     return response;
   }
 
@@ -124,8 +111,6 @@
   @Public
   @Stable
   public abstract void setClientToAMTokenMasterKey(ByteBuffer key);
-<<<<<<< HEAD
-=======
 
   /**
    * <p>Get the queue that the application was placed in.<p>
@@ -166,5 +151,4 @@
   @Unstable
   public abstract void setContainersFromPreviousAttempt(
       List<Container> containersFromPreviousAttempt);
->>>>>>> 6266273c
 }